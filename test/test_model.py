--- conflicted
+++ resolved
@@ -2,10 +2,7 @@
 
 import numpy as np
 from numpy.fft import fft2, ifft2
-<<<<<<< HEAD
-=======
 from numpy.testing import assert_allclose
->>>>>>> 0db00b6a
 
 import ddtpy
 from ddtpy.fitting import (penalty_g_all_epoch, likelihood_penalty,
@@ -110,46 +107,3 @@
 parameter j. Changing model parameter j is adjusting a single pixel
 in the model. The result in the data frame is a PSF at the position
 corresponding to model pixel j.
-
-<<<<<<< HEAD
-        """
-
-        # model PSF array is centered at (model.ny-1 / 2., model.nx-1/ 2.)
-        
-        lkl_err, lkl_grad = likelihood_penalty(self.model, self.data)
-        
-        psf = self.model.psf[0, 0]
-        
-        m = self.model.evaluate(0, self.data.xctr[0], self.data.yctr[0],
-                                (self.data.ny, self.data.nx), which='all')[0]
-
-        w = self.data.weight[0,0]
-        d = self.data.data[0,0]
-
-        ny, nx = 15., 15.
-        xmin = self.data.xctr[0] - (nx - 1) / 2.
-        xmax = self.data.xctr[0] + (nx - 1) / 2.
-        ymin = self.data.yctr[0] - (ny - 1) / 2.
-        ymax = self.data.yctr[0] + (ny - 1) / 2.
-
-       # Figure out the shift needed to put the model onto the requested
-        # coordinates.
-        xshift = -(xmin - self.model.xcoords[0])
-        yshift = -(ymin - self.model.ycoords[0])
-        xshift -= 16
-        yshift -= 16
- 
-        shift_phasor = ddtpy.fft_shift_phasor_2d(self.model.MODEL_SHAPE,
-                                                 (yshift + self.model.adr_dy[0,0],
-                                                  xshift + self.model.adr_dx[0,0]))
-
-        tmp = ifft2(fft2(psf) * shift_phasor)[:15,:15]
-
-        dL = np.sum(-2.*w*(d - m)*tmp)
-
-        print(dL, lkl_grad[0])
-
-        
-=======
-"""
->>>>>>> 0db00b6a
