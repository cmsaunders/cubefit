from __future__ import print_function, division

import os.path
from copy import deepcopy
import json

import numpy as np
from numpy import fft
import math
import matplotlib as mpl
import pickle
mpl.use('Agg')

from .psf import psf_3d_from_params
from .model import AtmModel, RegularizationPenalty
from .data import read_datacube
from .adr import paralactic_angle
from .fitting import *
from .extern import ADR

__all__ = ["main"]

MODEL_SHAPE = (32, 32)
SNIFS_LATITUDE = np.deg2rad(19.8228)
WAVE_REF_DEFAULT = 5000.
MAXITER_FIT_POSITION = 100  # Max iterations in fit_position
MAXMOVE_FIT_POSITION = 3.0  # maxmimum movement allowed in fit_position
MIN_NMAD = 2.5  # Minimum Number of Median Absolute Deviations above
                # the minimum spaxel value in fit_position

def parse_conf(inconf):
    """Parse the raw input configuration dictionary. Return a new dictionary.
    """

    outconf = {}

    outconf["fnames"] = inconf["IN_CUBE"]
    nt = len(outconf["fnames"])
    
    # check apodizer flag because the code doesn't support it
    if inconf.get("FLAG_APODIZER", 0) >= 2:
        raise RuntimeError("FLAG_APODIZER >= 2 not implemented")

    outconf["spaxel_size"] = inconf["PARAM_SPAXEL_SIZE"]
    outconf["wave_ref"] = inconf.get("PARAM_LAMBDA_REF", WAVE_REF_DEFAULT)  

    outconf["mu_xy"] = inconf["MU_GALAXY_XY_PRIOR"]
    outconf["mu_wave"] = inconf["MU_GALAXY_LAMBDA_PRIOR"]

    # index of master final ref. Subtract 1 for Python indexing.
    outconf["master_ref"] = inconf["PARAM_FINAL_REF"] - 1

    is_ref = np.array(inconf.get("PARAM_IS_FINAL_REF"))
    assert len(is_ref) == nt
    refs = np.flatnonzero(is_ref)

    # indicies of all final refs
    outconf["refs"] = refs

    outconf["n_iter_galaxy_prior"] = inconf.get("N_ITER_GALAXY_PRIOR", None)

    # atmospheric conditions at each observation time.
    outconf["airmass"] = np.array(inconf["PARAM_AIRMASS"])
    outconf["p"] = np.asarray(inconf.get("PARAM_P", 615.*np.ones(nt)))
    outconf["t"] = np.asarray(inconf.get("PARAM_T", 2.*np.ones(nt)))
    outconf["h"] = np.asarray(inconf.get("PARAM_H", np.zeros(nt)))

    # Position of the instrument (note that config file is in degrees)
    outconf["ha"] = np.deg2rad(np.array(inconf["PARAM_HA"]))
    outconf["dec"] = np.deg2rad(np.array(inconf["PARAM_DEC"]))

    # TODO: check that this is in radians!
    outconf["tilt"] = inconf["PARAM_MLA_TILT"]

    if inconf["PARAM_PSF_TYPE"] != "GS-PSF":
        raise RuntimeError("unrecognized PARAM_PSF_TYPE. "
                           "[G-PSF (from FITS files) not implemented.]")
    outconf["psfparams"] = inconf["PARAM_PSF_ES"]

    # If target positions are given in the config file, set them in
    # the model.  (Otherwise, the positions default to zero in all
    # exposures.)
    if "PARAM_TARGET_XP" in inconf:
        xctr_init = np.array(inconf["PARAM_TARGET_XP"])
    else:
        xctr_init = np.zeros(nt)
    if "PARAM_TARGET_YP" in inconf:
        yctr_init = np.array(inconf["PARAM_TARGET_YP"])
    else:
        yctr_init = np.zeros(nt)

    # In the input file the coordinates are w.r.t where we think the SN is
    # located. Shift them so that all the coordinates are w.r.t. the center
    # of the master final ref.
    xref = xctr_init[outconf["master_ref"]]
    yref = xctr_init[outconf["master_ref"]]
    outconf["xctr_init"] = xctr_init - xref
    outconf["yctr_init"] = yctr_init - yref
    outconf["sn_x_init"] = -xref
    outconf["sn_y_init"] = -yref

    return outconf


def main(filename, data_dir):
    """Do everything.

    Parameters
    ----------
    filename : str
        JSON-formatted config file.
    data_dir : str
        Directory containing FITS files given in the config file.
    """

    output_dict = {}
    
    # Read the config file and parse it into a nice dictionary.
    with open(filename) as f:
        cfg = json.load(f)
        cfg = parse_conf(cfg)

    # -------------------------------------------------------------------------
    # Load data cubes from the list of FITS files.

    cubes = [read_datacube(os.path.join(data_dir, fname))
             for fname in cfg["fnames"]]
    wave = cubes[0].wave
    nt = len(cubes)
    nw = len(wave)
    output_dict['Data'] = cubes

    # assign some local variables for convenience
    refs = cfg["refs"]
    master_ref = cfg["master_ref"]
    nonmaster_refs = refs[refs != master_ref]
    nonrefs = [i for i in range(nt) if i not in refs]
    output_dict['Refs'] = refs

    # Ensure that all cubes have the same wavelengths.
    if not all(np.all(cubes[i].wave == wave) for i in range(1, nt)):
        raise ValueError("all data must have same wavelengths")

    # -------------------------------------------------------------------------
    # Atmospheric conditions for each observation

    atms = []
    for i in range(nt):

        # Create a 3-d cube representing the Point Spread Function (PSF)
        # as a function of wavelength.
        psf = psf_3d_from_params(cfg["psfparams"][i], wave, cfg["wave_ref"],
                                 MODEL_SHAPE)

        # Atmospheric differential refraction (ADR): Because of ADR,
        # the center of the PSF will be different at each wavelength,
        # by an amount that we can determine (pretty well) from the
        # atmospheric conditions and the pointing and angle of the
        # instrument. We calculate the offsets here as a function of
        # observation and wavelength and input these to the model.
        pa = paralactic_angle(cfg["airmass"][i], cfg["ha"][i], cfg["dec"][i],
                              cfg["tilt"], SNIFS_LATITUDE)
        adr = ADR(cfg["p"][i], cfg["t"][i], lref=cfg["wave_ref"],
                  airmass=cfg["airmass"][i], theta=pa)
        adr_refract = adr.refract(0, 0, wave, unit=cfg["spaxel_size"])

        # make adr_refract[0, :] correspond to y and adr_refract[1, :] => x 
        adr_refract = np.flipud(adr_refract)

<<<<<<< HEAD
        atms.append(AtmModel(psf, adr_refract, fftw_threads=1))

=======
        atms.append(AtmModel(psf, adr_refract))
    output_dict['Atms'] = atms
    
>>>>>>> 2d5e5d62
    # -------------------------------------------------------------------------
    # Initialize all model parameters to be fit

    galaxy = np.zeros((nw, MODEL_SHAPE[0], MODEL_SHAPE[1]))
    skys = [guess_sky(cube, 2.0) for cube in cubes]
    sn = np.zeros((nt, nw))  # SN spectrum at each epoch
    snctr = (cfg["sn_y_init"], cfg["sn_x_init"])
    xctr = np.copy(cfg["xctr_init"])
    yctr = np.copy(cfg["yctr_init"])

    # -------------------------------------------------------------------------
    # Regularization penalty parameters

    # Calculate rough average galaxy spectrum from all final refs.
    # TODO: use only spaxels that weren't masked in `guess_sky()`?
    spectra = np.zeros((len(refs), len(wave)))
    for j, i in enumerate(refs):
        spectra[j] = np.average(cubes[i].data, axis=(1, 2)) - skys[i]
    mean_gal_spec = np.average(spectra, axis=0)

    galprior = np.zeros((nw, MODEL_SHAPE[0], MODEL_SHAPE[1]))

    regpenalty = RegularizationPenalty(galprior, mean_gal_spec, cfg["mu_xy"],
                                       cfg["mu_wave"])

    # -------------------------------------------------------------------------
    # Fit just the galaxy model to just the master ref.

    data = cubes[master_ref].data - skys[master_ref][:, None, None]
    weight = cubes[master_ref].weight
    galaxy = fit_galaxy_single(galaxy, data, weight,
                               (yctr[master_ref], xctr[master_ref]),
                               atms[master_ref], regpenalty)
    output_dict['MasterRefFit'] = {'galaxy' : galaxy, 'snctr' : snctr,
                                   'ctrs' : zip(xctr, yctr), 'skys' : skys,
                                   'sn' : sn}

    # -------------------------------------------------------------------------
    # Fit the positions of the other final refs
    #
    # Here we only use spaxels where the *model* has significant flux.
    # We define "significant" as some number of median absolute deviations
    # (MAD) above the minimum flux in the model. We (temporarily) set the
    # weight of "insignificant" spaxels to zero during this process, then
    # restore the original weight after we're done.
    #
    # If there are less than 20 "significant" spaxels, we do not attempt to
    # fit the position, but simply leave it as is. 

    exclude_from_fit = []
    for i in nonmaster_refs:
        cube = cubes[i]

        # Evaluate galaxy on this epoch for purpose of masking spaxels.
        gal = atms[i].evaluate_galaxy(galaxy, (cube.ny, cube.nx),
                                      (yctr[i], xctr[i]))

        # Set weight of low-valued spaxels to zero.
        gal2d = gal.sum(axis=0)  # Sum of gal over wavelengths
        mad = np.median(np.abs(gal2d - np.median(gal2d)))
        mask = gal2d > np.min(gal2d) + MIN_NMAD * mad
        if mask.sum() < 20:
            continue
        weight = cube.weight * mask[None, :, :]

        fctr, skys[i] = fit_position_sky(galaxy, cube.data, weight,
                                         (yctr[i], xctr[i]), atms[i])

        # Check if the position moved too much from initial position.
        # If it didn't move too much, update the model.
        # If it did, cut it from the fitting for the next step.
        dist = math.sqrt((fctr[0] - yctr[i])**2 + (fctr[1] - xctr[i])**2)
        if dist < MAXMOVE_FIT_POSITION:
            yctr[i] = fctr[0]
            xctr[i] = fctr[1]
        else:
            exclude_from_fit.append(i)


    # -------------------------------------------------------------------------
    # Redo model fit, this time including all final refs.

    datas = [cubes[i].data - skys[i][:, None, None] for i in refs]
    weights = [cubes[i].weight for i in refs]
    ctrs = [(yctr[i], xctr[i]) for i in refs]
    atms_refs = [atms[i] for i in refs]
    galaxy = fit_galaxy_multi(galaxy, datas, weights, ctrs, atms_refs,
                              regpenalty)
    output_dict['AllRefFit'] = {'galaxy' : galaxy, 'snctr' : snctr,
                                'ctrs' : zip(yctr, xctr), 'skys' : skys,
                                'sn' : sn}
        
    # -------------------------------------------------------------------------
    # Fit position of data and SN in non-references
    #
    # Now we think we have a good galaxy model. We fix this and fit
    # the relative position of the remaining epochs (which presumably
    # all have some SN light). We simultaneously fit the position of
    # the SN itself.

    datas = [cubes[i].data for i in nonrefs]
    weights = [cubes[i].weight for i in nonrefs]
    ctrs = [(yctr[i], xctr[i]) for i in nonrefs]
    atms_nonrefs = [atms[i] for i in nonrefs]
    fctrs, snctr, fsne, fskys = fit_position_sn_sky_multi(galaxy, datas,
                                                          weights, ctrs,
                                                          snctr, atms_nonrefs)

    # put fitted results back in parameter lists.
    for i,j in enumerate(nonrefs):
        skys[j] = fskys[i]
        sn[j, :] = fsne[i]
        yctr[j], xctr[j] = fctrs[i]

    output_dict['FinalFit'] = {'galaxy' : galaxy, 'snctr' : snctr,
                               'ctrs' : zip(yctr, xctr), 'sn' : sn,
                               'skys' : skys}


    # -------------------------------------------------------------------------
    # Redo fit of galaxy, using ALL epochs.

    # TODO: go back to DDT, check what should be fit here

    output_file = open(data_dir + 'DDT_output.pkl', 'wb')
    pickle.dump(output_dict, output_file, protocol=2)
    output_file.close()<|MERGE_RESOLUTION|>--- conflicted
+++ resolved
@@ -167,14 +167,10 @@
         # make adr_refract[0, :] correspond to y and adr_refract[1, :] => x 
         adr_refract = np.flipud(adr_refract)
 
-<<<<<<< HEAD
         atms.append(AtmModel(psf, adr_refract, fftw_threads=1))
 
-=======
-        atms.append(AtmModel(psf, adr_refract))
     output_dict['Atms'] = atms
-    
->>>>>>> 2d5e5d62
+
     # -------------------------------------------------------------------------
     # Initialize all model parameters to be fit
 
