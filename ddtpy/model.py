--- conflicted
+++ resolved
@@ -222,15 +222,8 @@
             ymin < self.ycoords[0] or ymax > self.ycoords[-1]):
             raise ValueError("requested coordinates out of model bounds")
         
-<<<<<<< HEAD
-        # Figure out the shift needed to put the model onto the requested
-        # coordinates.
-        xshift = xmin - self.xcoords[0]
-        yshift = ymin - self.ycoords[0]
-=======
         xshift = -(xmin - self.xcoords[0])
         yshift = -(ymin - self.ycoords[0])
->>>>>>> 0db00b6a
 
         # create output array
         out = np.zeros((self.nw, self.ny, self.nx), dtype=np.float64)
